import numpy as np
import pytest
import pickle
import os
import sys
<<<<<<< HEAD
=======
import pickle
>>>>>>> 8943dc1e
from random_fields.generate_field import RandomFields, ModelName
from random_fields.utils import plot2D, plot3D


@pytest.fixture(scope="function")
def cleanup_generated_files():
    # This fixture runs before the test
    yield
    # This code will run after the test
    os.remove("random_field.eps")


def test_distribution_RF_struc(cleanup_generated_files):
    """test distribution of 2D random field with structured mesh"""

    x = np.linspace(0, 100, 50)
    y = np.linspace(0, 50, 50)

    x, y = np.meshgrid(x, y)

    rf = RandomFields(ModelName.Gaussian, 2, 10, 2, 1, [1], [1], seed=14)
    rf.generate(np.array([x.ravel(), y.ravel()]).T)

    plot2D([np.array([x.ravel(), y.ravel()]).T], [rf.random_field],
           title="Random Field",
           output_folder="./",
           output_name="random_field.eps")

    with open("./tests/data/random_field.eps", "r") as fi:
        data_org = fi.read().splitlines()

    with open("./random_field.eps", "r") as fi:
        data_new = fi.read().splitlines()

    header = 5
    idx_end = data_org.index("currentfile DataString readhexstring pop")
    data = [val == data_new[header + i] for i, val in enumerate(data_org[header:idx_end])]
    assert all(data)

<<<<<<< HEAD

=======
>>>>>>> 8943dc1e
def test_distribution_RF_struc_3D(cleanup_generated_files):
    """test distribution of 3D random field with structured mesh"""

    x = np.linspace(0, 100, 20)
    y = np.linspace(0, 40, 10)
    z = np.linspace(0, 15, 15)

    x, y, z = np.meshgrid(x, y, z)

    rf = RandomFields(ModelName.Gaussian, 3, 10, 2, 1, [1, 0.5], [1, 1], seed=14)
    rf.generate(np.array([x.ravel(), y.ravel(), z.ravel()]).T)

    plot3D([np.array([x.ravel(), y.ravel(), z.ravel()]).T], [rf.random_field],
           title="Random Field",
           output_folder="./",
           output_name="random_field.eps")

    if sys.platform == "win32":
        file_test = "./tests/data/random_field_3D_windows.pickle"
    elif sys.platform == "linux":
        file_test = "./tests/data/random_field_3D_linux.pickle"
    else:
        raise Exception("Platform not supported")

    with open(file_test, "rb") as fi:
        data_test = pickle.load(fi)

    assert os.path.isfile("random_field.eps")
    assert all(rf.random_field.field == data_test)<|MERGE_RESOLUTION|>--- conflicted
+++ resolved
@@ -3,10 +3,8 @@
 import pickle
 import os
 import sys
-<<<<<<< HEAD
-=======
+import sys
 import pickle
->>>>>>> 8943dc1e
 from random_fields.generate_field import RandomFields, ModelName
 from random_fields.utils import plot2D, plot3D
 
@@ -46,10 +44,6 @@
     data = [val == data_new[header + i] for i, val in enumerate(data_org[header:idx_end])]
     assert all(data)
 
-<<<<<<< HEAD
-
-=======
->>>>>>> 8943dc1e
 def test_distribution_RF_struc_3D(cleanup_generated_files):
     """test distribution of 3D random field with structured mesh"""
 
